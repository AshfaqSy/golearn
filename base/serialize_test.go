package base

// import (
// 	// "archive/tar"
// 	// "compress/gzip"
// 	// "fmt"
// 	. "github.com/smartystreets/goconvey/convey"
// 	// "io"
// 	"io/ioutil"
// 	"testing"
// )

// func TestSerializeToCSV(t *testing.T) {
// 	Convey("Reading some instances...", t, func() {
// 		inst, err := ParseCSVToInstances("../examples/datasets/iris_headers.csv", true)
// 		So(err, ShouldBeNil)

<<<<<<< HEAD
// 		Convey("Saving the instances to CSV...", func() {
// 			f, err := ioutil.TempFile("", "instTmp")
// 			So(err, ShouldBeNil)
// 			err = SerializeInstancesToCSV(inst, f.Name())
// 			So(err, ShouldBeNil)
// 			Convey("What's written out should match what's read in", func() {
// 				dinst, err := ParseCSVToInstances(f.Name(), true)
// 				So(err, ShouldBeNil)
// 				So(inst.String(), ShouldEqual, dinst.String())
// 			})
// 		})
// 	})
// }
=======
		Convey("Saving the instances to CSV...", func() {
			f, err := ioutil.TempFile("", "instTmpCSV")
			So(err, ShouldBeNil)
			err = SerializeInstancesToCSV(inst, f.Name())
			So(err, ShouldBeNil)
			Convey("What's written out should match what's read in", func() {
				dinst, err := ParseCSVToInstances(f.Name(), true)
				So(err, ShouldBeNil)
				So(inst.String(), ShouldEqual, dinst.String())
			})
		})
	})
}
>>>>>>> 06fc522b

// func TestSerializeToFile(t *testing.T) {
// 	Convey("Reading some instances...", t, func() {
// 		inst, err := ParseCSVToInstances("../examples/datasets/iris_headers.csv", true)
// 		So(err, ShouldBeNil)

<<<<<<< HEAD
// 		Convey("Dumping to file...", func() {
// 			f, err := ioutil.TempFile("", "instTmp")
// 			So(err, ShouldBeNil)
// 			err = SerializeInstances(inst, f)
// 			So(err, ShouldBeNil)
// 			f.Seek(0, 0)
// 			Convey("Contents of the archive should be right...", func() {
// 				gzr, err := gzip.NewReader(f)
// 				So(err, ShouldBeNil)
// 				tr := tar.NewReader(gzr)
// 				classAttrsPresent := false
// 				manifestPresent := false
// 				regularAttrsPresent := false
// 				dataPresent := false
// 				dimsPresent := false
// 				readBytes := make([]byte, len([]byte(SerializationFormatVersion)))
// 				for {
// 					hdr, err := tr.Next()
// 					if err == io.EOF {
// 						break
// 					}
// 					So(err, ShouldBeNil)
// 					switch hdr.Name {
// 					case "MANIFEST":
// 						tr.Read(readBytes)
// 						manifestPresent = true
// 						break
// 					case "CATTRS":
// 						classAttrsPresent = true
// 						break
// 					case "ATTRS":
// 						regularAttrsPresent = true
// 						break
// 					case "DATA":
// 						dataPresent = true
// 						break
// 					case "DIMS":
// 						dimsPresent = true
// 						break
// 					default:
// 						fmt.Printf("Unknown file: %s\n", hdr.Name)
// 					}
// 				}
// 				Convey("MANIFEST should be present", func() {
// 					So(manifestPresent, ShouldBeTrue)
// 					Convey("MANIFEST should be right...", func() {
// 						So(readBytes, ShouldResemble, []byte(SerializationFormatVersion))
// 					})
// 				})
// 				Convey("DATA should be present", func() {
// 					So(dataPresent, ShouldBeTrue)
// 				})
// 				Convey("ATTRS should be present", func() {
// 					So(regularAttrsPresent, ShouldBeTrue)
// 				})
// 				Convey("CATTRS should be present", func() {
// 					So(classAttrsPresent, ShouldBeTrue)
// 				})
// 				Convey("DIMS should be present", func() {
// 					So(dimsPresent, ShouldBeTrue)
// 				})
// 			})
// 			Convey("Should be able to reconstruct...", func() {
// 				f.Seek(0, 0)
// 				dinst, err := DeserializeInstances(f)
// 				So(err, ShouldBeNil)
// 				So(InstancesAreEqual(inst, dinst), ShouldBeTrue)
// 			})
// 		})
// 	})
// }
=======
		Convey("Dumping to file...", func() {
			f, err := ioutil.TempFile("", "instTmpF")
			So(err, ShouldBeNil)
			err = SerializeInstances(inst, f)
			So(err, ShouldBeNil)
			f.Seek(0, 0)
			Convey("Contents of the archive should be right...", func() {
				gzr, err := gzip.NewReader(f)
				So(err, ShouldBeNil)
				tr := tar.NewReader(gzr)
				classAttrsPresent := false
				manifestPresent := false
				regularAttrsPresent := false
				dataPresent := false
				dimsPresent := false
				readBytes := make([]byte, len([]byte(SerializationFormatVersion)))
				for {
					hdr, err := tr.Next()
					if err == io.EOF {
						break
					}
					So(err, ShouldBeNil)
					switch hdr.Name {
					case "MANIFEST":
						tr.Read(readBytes)
						manifestPresent = true
						break
					case "CATTRS":
						classAttrsPresent = true
						break
					case "ATTRS":
						regularAttrsPresent = true
						break
					case "DATA":
						dataPresent = true
						break
					case "DIMS":
						dimsPresent = true
						break
					default:
						fmt.Printf("Unknown file: %s\n", hdr.Name)
					}
				}
				Convey("MANIFEST should be present", func() {
					So(manifestPresent, ShouldBeTrue)
					Convey("MANIFEST should be right...", func() {
						So(readBytes, ShouldResemble, []byte(SerializationFormatVersion))
					})
				})
				Convey("DATA should be present", func() {
					So(dataPresent, ShouldBeTrue)
				})
				Convey("ATTRS should be present", func() {
					So(regularAttrsPresent, ShouldBeTrue)
				})
				Convey("CATTRS should be present", func() {
					So(classAttrsPresent, ShouldBeTrue)
				})
				Convey("DIMS should be present", func() {
					So(dimsPresent, ShouldBeTrue)
				})
			})
			Convey("Should be able to reconstruct...", func() {
				f.Seek(0, 0)
				dinst, err := DeserializeInstances(f)
				So(err, ShouldBeNil)
				So(InstancesAreEqual(inst, dinst), ShouldBeTrue)
			})
		})
	})
}
>>>>>>> 06fc522b
<|MERGE_RESOLUTION|>--- conflicted
+++ resolved
@@ -1,11 +1,11 @@
 package base
 
 // import (
-// 	// "archive/tar"
-// 	// "compress/gzip"
-// 	// "fmt"
+// 	"archive/tar"
+// 	"compress/gzip"
+// 	"fmt"
 // 	. "github.com/smartystreets/goconvey/convey"
-// 	// "io"
+// 	"io"
 // 	"io/ioutil"
 // 	"testing"
 // )
@@ -15,9 +15,8 @@
 // 		inst, err := ParseCSVToInstances("../examples/datasets/iris_headers.csv", true)
 // 		So(err, ShouldBeNil)
 
-<<<<<<< HEAD
 // 		Convey("Saving the instances to CSV...", func() {
-// 			f, err := ioutil.TempFile("", "instTmp")
+// 			f, err := ioutil.TempFile("", "instTmpCSV")
 // 			So(err, ShouldBeNil)
 // 			err = SerializeInstancesToCSV(inst, f.Name())
 // 			So(err, ShouldBeNil)
@@ -29,30 +28,14 @@
 // 		})
 // 	})
 // }
-=======
-		Convey("Saving the instances to CSV...", func() {
-			f, err := ioutil.TempFile("", "instTmpCSV")
-			So(err, ShouldBeNil)
-			err = SerializeInstancesToCSV(inst, f.Name())
-			So(err, ShouldBeNil)
-			Convey("What's written out should match what's read in", func() {
-				dinst, err := ParseCSVToInstances(f.Name(), true)
-				So(err, ShouldBeNil)
-				So(inst.String(), ShouldEqual, dinst.String())
-			})
-		})
-	})
-}
->>>>>>> 06fc522b
 
 // func TestSerializeToFile(t *testing.T) {
 // 	Convey("Reading some instances...", t, func() {
 // 		inst, err := ParseCSVToInstances("../examples/datasets/iris_headers.csv", true)
 // 		So(err, ShouldBeNil)
 
-<<<<<<< HEAD
 // 		Convey("Dumping to file...", func() {
-// 			f, err := ioutil.TempFile("", "instTmp")
+// 			f, err := ioutil.TempFile("", "instTmpF")
 // 			So(err, ShouldBeNil)
 // 			err = SerializeInstances(inst, f)
 // 			So(err, ShouldBeNil)
@@ -62,7 +45,7 @@
 // 				So(err, ShouldBeNil)
 // 				tr := tar.NewReader(gzr)
 // 				classAttrsPresent := false
-// 				manifestPresent := false
+// 				// manifestPresent := false
 // 				regularAttrsPresent := false
 // 				dataPresent := false
 // 				dimsPresent := false
@@ -95,10 +78,10 @@
 // 					}
 // 				}
 // 				Convey("MANIFEST should be present", func() {
-// 					So(manifestPresent, ShouldBeTrue)
-// 					Convey("MANIFEST should be right...", func() {
-// 						So(readBytes, ShouldResemble, []byte(SerializationFormatVersion))
-// 					})
+// 					// So(manifestPresent, ShouldBeTrue)
+// 					// Convey("MANIFEST should be right...", func() {
+// 					// So(readBytes, ShouldResemble, []byte(SerializationFormatVersion))
+// 					// })
 // 				})
 // 				Convey("DATA should be present", func() {
 // 					So(dataPresent, ShouldBeTrue)
@@ -121,77 +104,4 @@
 // 			})
 // 		})
 // 	})
-// }
-=======
-		Convey("Dumping to file...", func() {
-			f, err := ioutil.TempFile("", "instTmpF")
-			So(err, ShouldBeNil)
-			err = SerializeInstances(inst, f)
-			So(err, ShouldBeNil)
-			f.Seek(0, 0)
-			Convey("Contents of the archive should be right...", func() {
-				gzr, err := gzip.NewReader(f)
-				So(err, ShouldBeNil)
-				tr := tar.NewReader(gzr)
-				classAttrsPresent := false
-				manifestPresent := false
-				regularAttrsPresent := false
-				dataPresent := false
-				dimsPresent := false
-				readBytes := make([]byte, len([]byte(SerializationFormatVersion)))
-				for {
-					hdr, err := tr.Next()
-					if err == io.EOF {
-						break
-					}
-					So(err, ShouldBeNil)
-					switch hdr.Name {
-					case "MANIFEST":
-						tr.Read(readBytes)
-						manifestPresent = true
-						break
-					case "CATTRS":
-						classAttrsPresent = true
-						break
-					case "ATTRS":
-						regularAttrsPresent = true
-						break
-					case "DATA":
-						dataPresent = true
-						break
-					case "DIMS":
-						dimsPresent = true
-						break
-					default:
-						fmt.Printf("Unknown file: %s\n", hdr.Name)
-					}
-				}
-				Convey("MANIFEST should be present", func() {
-					So(manifestPresent, ShouldBeTrue)
-					Convey("MANIFEST should be right...", func() {
-						So(readBytes, ShouldResemble, []byte(SerializationFormatVersion))
-					})
-				})
-				Convey("DATA should be present", func() {
-					So(dataPresent, ShouldBeTrue)
-				})
-				Convey("ATTRS should be present", func() {
-					So(regularAttrsPresent, ShouldBeTrue)
-				})
-				Convey("CATTRS should be present", func() {
-					So(classAttrsPresent, ShouldBeTrue)
-				})
-				Convey("DIMS should be present", func() {
-					So(dimsPresent, ShouldBeTrue)
-				})
-			})
-			Convey("Should be able to reconstruct...", func() {
-				f.Seek(0, 0)
-				dinst, err := DeserializeInstances(f)
-				So(err, ShouldBeNil)
-				So(InstancesAreEqual(inst, dinst), ShouldBeTrue)
-			})
-		})
-	})
-}
->>>>>>> 06fc522b
+// }